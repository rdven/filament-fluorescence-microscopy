--- conflicted
+++ resolved
@@ -12,11 +12,7 @@
 
 ### Example
 
-<<<<<<< HEAD
-Consider the following cell image of microtubules in a MEF (image on the right is a subsection). We would like to detect all the Microtubules in the dense network and retrieve their coordinates from the image. 
-=======
 Consider the following cell image of Microtubules in a Mouse Embryonic Fibroblast (image on the right is a subsection). We would like to detect all the Microtubules in the dense network and retrieve their coordinates from the image. 
->>>>>>> 61e3c129
 
 ![Microtubules in Fibroblast](./example_img/example.png)
 
